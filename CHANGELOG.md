<<<<<<< HEAD
## 1.58.3	06-Feb-2021

### BUGS FIXED

* Fix --use-template to not require `_template` suffix (Issue #125)
=======
## 1.59.0	27-Feb-2021

### Code improvements

* Replace internal template variables with external files (required Go 1.16)
* Remove `_template` suffix from most template names


### BUGS FIXED

* Fix deletion of specified sandbox when there is only one. Sandbox name was not checked
>>>>>>> 35399d26

## 1.58.2	16-Dec-2020

### BUGS FIXED

* Prevent arbitrary symlinks from being extracted with tarballs

## 1.58.1	15-Dec-2020

### BUGS FIXED

* Fix Issue #124 (Can't reset defaults after an upgrade)

## 1.58.0	12-Dec-2020

### NEW FEATURES

* Add script `wipe_and_restart` to single sandboxes
* Add scripts `exec_all`, `exec_all_masters`, `exec_all_slaves`, `wipe_and_restart_all` to replication sandboxes
* Add subcommand `exec` to command `global`.

## 1.57.0	09-Dec-2020

### NEW FEATURES

* Add subcommands `import`, `export`, and `reset` to command `data-load`

## 1.56.0	02-Nov-2020

### NEW FEATURES

* Add options `--ls` and `--run` to command `use`
* Add scripts `sysbench` and `sysbench_ready` to all sandboxes
* Add command `data-load` with subcommands `list`, `show`, `get`

### BUGS FIXED

* Fix Issue #120 (Can't SELECT the mysql.user table in mariadb 10.4 or later)

## 1.55.0	10-Oct-2020

### NEW FEATURES

* Add second optional argument to `dbdeployer use` to indicate the executable to run within the sandbox.

## 1.54.1	27-Sep-2020

### BUGS FIXED

* Fix Issue #118 (dbdeployer fails to autodetect pxc flavor from binaries of 5.6.x versions)

## 1.54.0	13-Sep-2020

### NEW FEATURES

* The `send_kill` script accepts an argument `destroy` (aliases `-9` or `crash`) 
  to halt the server immediately.
* The `delete` command is much faster (uses `send_kill destroy`)

### BUGS FIXED

* The `use` command should re-start a sandbox that was stopped, but it was not doing it (Issue #116)
* Listing of small tarball for 8.0.21 lacked the 'minimal' attribute

### NOTES

* Added MySQL shell 8.0.21 to downloads list

### TESTING

* Improve `all_tests`: Now it doesn't require the version
* Improve unit test script to detect where to run


## 1.53.3	29-Aug-2020

### BUGS FIXED

* Fixed issue #115: failing to detect missing `socat` for PXC

## 1.53.2	07-Aug-2020

### BUGS FIXED

* Fixed bug during `init`. When the sandbox-binary directory existed, but empty,
  the download was skipped.
* `dbdeployer downloads export` would not export the field `date_added`. Such field was
   lost during build, due to a missed field in `code-generation.go`

### NOTES

* Added MySQL 5.7.31 to downloads list

### TESTING

* Added test for `dbdeployer init` under Docker containers for Ubuntu 18, Ubuntu 20, CentOS 7, CentOS 8


## 1.53.1	26-Jul-2020

### BUGS FIXED

* Fix bash completion for CentOS (missing completion script and unchecked `sudo` call)

## 1.53.0	26-Jul-2020

### NEW FEATURES

* Add command 'use' and sandboxes options
* Add options `--by-date`, `--by-flavor`, `--by-version`, `--newest`, `--oldest` to command `sandboxes`

### NOTES

* Add latest MySQL tarballs to downloads list
* Add Percona Server minimal to downloads list

### BUGS FIXED

* Fix issue #111 - allows using NDB 7.4/7.5


## 1.52.0	28-Jun-2020

### NEW FEATURES

* Add  command `init` that initializes dbdeployer environment
    * creates `$SANDBOX_HOME` and `$SANDBOX_BINARY` directories
    * downloads and expands the latest MySQL tarball
    * installs shell completion file

## 1.51.2	15-Jun-2020

### BUGS FIXED

* Fix error handling on default directories detection for bash completion.

## 1.51.1	14-Jun-2020

### BUGS FIXED

* Fix bug in defaults handling: "default-sandbox-executable" was not used in `info defaults`
* Prevent `ldd` from running on mocked binaries

### TESTING

* Moved mock tests under docker to improve consistency


## 1.51.0	12-Jun-2020

### NEW FEATURES

* Add default sandbox (commands `admin set-default` and `admin remove-default`)

## 1.50.2	07-Jun-2020

### BUGS FIXED

* Fix incorrect privileges when updating dbdeployer as root

## 1.50.1	06-Jun-2020

### BUGS FIXED

* Fix Issue #108: panic error when sandbox binary is not a directory

## 1.50.0	16-May-2020

### NEW FEATURES

* Add new options `--raw` and `--stats` to  command `info releases`
* Add checksum files (SHA256) to release
* Add signature check during dbdeployer update


## 1.49.0	26-Apr-2020

### NEW FEATURES

* Add `--change-master-options` (Issue #107)
* Add more downloads (8.0.20, 5.7.30)

### TESTING

* Add more tests
* Docker test now downloads latest 8.0 binaries instead of using built-in.

## 1.48.0	10-Apr-2020 (not released)

* Improve PXC handling of defaults across versions
* Fix defaults for PXC 5.6, which were broken after introducing support for PXC8.0 (Issue #106)


## 1.47.0	29-Mar-2020

### ADJUSTMENTS

* Add `pxc_encrypt_cluster_traffic` option to PXC options file
  to adjust to recent default changes and allow PXC 8.0.18 to work
  out of the box

### Code improvements

* Change all explicit `bash` paths in shell scripts to `env bash`

## 1.46.0	08-Mar-2020

### NEW FEATURES

* Add ability to deploy PXC 8.0 without using any options (dbdeployer
  uses `wsrep_sst_method=rsync` for 5.7 and `wsrep_sst_method=xtrabackup-v2` for 8.0)

## 1.45.0	22-Feb-2020

### NEW FEATURES

* Add option `--task-user` and `--task-user-role` to create additional user with custom role.
* Add cookbook recipe `single-custom-users` (include sample creation of orchestator user)

### Code improvements

* Add security checks with `gosec` scans
* Update copyright notice

### TESTING

* Add test for cookbook scripts

## 1.44.0	16-Feb-2020

### NEW FEATURES

* Add custom role to 8.0 sandboxes
* Add role related options: `--default-role`, `--custom-role-name`, `--custom-role-privileges`,
  `--custom-role-target`, `--custom-role-extra`
* Add filters to `global` command:
  `--type`, `--flavor`, `--version`, `--short-version`, `--name`, `--port`, `--port-range`.
  Each option can also be negated (`--type='!single'`, `--flavor=no-mysql`, `--port='!8019'`)
* Add verbose and dry-run flags to `global`.
* Add `metadata_all_template` script to composite sandboxes
* Add command `downloads add`
* Add tarballs for 5.7.29, 8.0.19 for MySQL and NDB (Linux and MacOS)

### TESTING

* Add test for tarball integrity and reachability

## 1.43.2	31-Jan-2020 (not released)

### BUGS FIXED

* Fix bug in NDB cluster: the cluster name was not reported correctly
  in the NDB configuration file

## 1.43.1	22-Dec-2019

### BUGS FIXED

* Fix determination of shell interpreter

## 1.43.0	10-Nov-2019 

### ADJUSTMENTS
* Add 'IF NOT EXISTS' to 'CREATE ROLE', to account to changed
  behavior of NDB server in 8.0.18

### BUGS FIXED

* Fix for hanging during library check (Issue #99)

## 1.42.0	01-Nov-2019 

###	NEW FEATURES
* Explicit template for PXC replication options (Issues #87 and #92)
  Allows installing PXC with version 5.6
* Explicit template for Group replication options

###	BUGS FIXED
* Fix command "dbdeployer info version --flavor VER"
  It would not display the requested short version but
  the latest one.

## 1.41.0	26-Oct-2019 

###	NEW FEATURES
* dbdeployer can guess the next downloadable version with the command
  `dbdeployer downloads get-by-version 8.0 --guess-latest`
  or
  `dbdeployer downloads get-by-version 5.7 --guess-latest`
	
###	BUGS FIXED
* Issue #95 mismatched values in fan-in when using nodes > 3
* Issue #93 Client detection for imported sandbox doesn't take flavor into account

###	TESTING
* Add test for `FindOrGuessTarballByVersionFlavorOS`
* Add mock test for fan-in nodes

## 1.40.0	19-Oct-2019 

###	NEW FEATURES
* dbdeployer now detects when essential libraries are missing (Linux only)
* New flag '--skip-library-check' will avoid the above automated detection
  but will expose to the risk of having an incomplete sandbox if the
  prerequisites were not satisfied.
* Add tarballs for 8.0.18 and 5.7.28 to the downloads list
* Add check to verify tarball correctness (they must contain a directory
	  that matches the tarball name)

## 1.39.1	02-Oct-2019 

###	BUGS FIXED:
* Show stderr text when external commands fail - Issue #94
* Enable start.log by default.
* Add missing exit directive on failure in `init_db` template
* Improve error messages on `init_db` failure
* Build Linux amd64 instead of 386

## 1.39.0	21-Sep-2019 
* Add script `clone_from` to clone from another 8.0.17+ server
* Add option "clone" to script `replicate_from`
* Add ability of detecting and using GTID to script `replicate_from`
* Add ability of finding a suitable client for imported sandboxes
* Add option --server-id to "deploy single" command
* Add option --base-server-id to deploy command
* Add option --sandbox-directory to import command

## 1.38.0	25-Aug-2019 

###	NEW FEATURES
* add command dbdeployer import single 


## 1.37.0	24-Aug-2019 (not released)

### NEW FEATURES
* Enable Go modules
* Remove vendor directory
* Change calls to StringSliceP with StringArrayP
* (No changes in behavior. Some flags help items will display "stringArray" 
	  instead of "strings")

## 1.36.1	18-Aug-2019

### BUGS FIXED
* Fix a bug in 'dbdeployer update': it only worked with --verbose enabled
* Fix output of 'dbdeployer update': it now confirms that the update has
	  happened

## 1.36.0	17-Aug-2019

### NEW FEATURES
* Add command "dbdeployer update"
* Add command "dbdeployer info releases"


### BUGS FIXED
* Fix 'dbdeployer info defaults': some values were not reported


### TESTING
* Add test for defaults info

## 1.35.0	11-Aug-2019

### NEW FEATURES
* Improve command "dbdeployer downloads import": it can also import from a URL
* Add downloads binaries for 8.0.17 and 5.7.27
* Add mysql-shell binaries in downloads


### TESTING
* More tests for `common/*`

## 1.34.0	30-Jun-2019

### NEW FEATURES
* Add command "defaults enable-bash-completion" to help install bash
	  completion
* Add command "defaults flag-aliases" to show aliases for some flags
* Add flag "--earliest" to command "info version"


### BUGS FIXED
* Downloads list should show files for current OS only
* Fix tarball list generation to be rebuilt only when
	  contents change
* Fix OS user detection to rely on operating system library calls
	  instead of environment variables.
	

### TESTING
* Replace `sort_versions` with calls to "dbdeployer info version"

## 1.33.0	16-Jun-2019

### NEW FEATURES
* Add command "downloads get-unpack" to combine the effects of
	  "dbdeployer downloads get" and "dbdeployer unpack" into a
	  single command (Issue #81)

### BUGS FIXED
* Issue #83 'unpack --overwrite' should not ask for confirmation
* Issue #84 '--sandbox-binary' does not expand '~' to $HOME

## 1.32.0	09-Jun-2019

### NEW FEATURE
* Add option `--shell-path` to choose alternative Bash interpreter
	  used in all scripts, including cookbook recipes and mock scripts

### TESTING
* Add test for alternative Bash interpreter

## 1.31.0	22-May-2019

### NEW FEATURES
* Add command 'downloads'
* add subcommand 'downloads list'
* add subcommand 'downloads get'
* add subcommand 'downloads get-by-version'
* add subcommand 'downloads import'
* add subcommand 'downloads export'
* add subcommand 'downloads reset'
	
### DEPRECATION
The command 'remote' is deprecated with its subcommands
Its functionality is replaced by 'downloads', albeit with
a different syntax.

## 1.30.1	22-May-2019

### BUGS FIXED
* Fix issue #80 NDB tarballs are wrongly labeled as regular "mysql" flavor

## 1.30.0	05-May-2019

### BUGS FIXED
* Fix Issue #72 Catalog operations can clash with multiple dbdeployer runs
* Fix wrong description for "defaults update"
* Fix wrong description for "cookbook create"
* Fix option `--sort-by` incorrectly assigned to command "cookbook" instead 
	  of subcommand "cookbook list"

### NEW FEATURES
* Add command "dbdeployer info" to improve dbdeployer usage in scripts

### TESTING
* Add test for parallel usage
* Reinstate parallel deployment in functional test
* Improve replication between sandboxes test, by checking
	  for existing versions better.

## 1.29.0	30-Apr-2019

### ADJUSTMENTS
* Change upgrade procedure for MySQL 8.0.16+
* Adjust cookbook upgrade recipe to use verbose output

### NEW FEATURES
* Add options `--dry-run` and --verbose to upgrade command

### TESTING
* Enhance export tests

## 1.28.2	22-Apr-2019

### BUGS FIXED
* Add missing error checks
* Clean code that was failing static checks

### TESTING
* Add export tests
* Add conditional static check to sanity test

## 1.28.1	14-Apr-2019

### BUGS FIXED
Add missing `$` in recipe skip-start-replication

## 1.28.0	14-Apr-2019

### NEW FEATURES
* Add option --sort-by=[name,flavor,script] to cookbook list
* Add option --flavor for versions command
* Add command export to show dbdeployer command structure as JSON 
* Add cookbook recipes 
	* Single sandbox deployed without starting the server
	* Replication sandbox deployed without starting the servers
	* Replication sandbox with custom names for directories and scripts
	* Single sandbox with admin address enabled

### BUGS FIXES
* Fixed plural of custom replication names


## 1.27.0	31-Mar-2019

### NEW FEATURES
* Add cookbook recipes:
    * replication across multiple versions
    * replication from group replication to single sandbox
    * replication from group replication to master/slave
    * replication from single sandbox to group replication
    * replication from master/slave to group replication
    * replication between single sandboxes
    * circular replication


## 1.26.0	26-Mar-2019

### NEW FEATURES
* Add custom `replication_from` script to each sandbox.
* Add metadata script to each sandbox
* Add option -port-as-server-id
* Add more info in `sb_include` script
* Add connection info scripts to each sandbox
* Add cookbook scripts for replication between groups, ndb, master/slave.

### BUGS FIXED
* Fix "remote get" bug: it should fail on Mac (Issue #76)
* Fix port detection bug for NDB. The cluster port was not used in the search for free ports.
* Sort cookbook listing (it was being displayed in random order)

### TESTING
* Add test for replication between sandboxes (single and master/slave)

## 1.25.0	24-Mar-2019 (not released)

### ADJUSTMENTS/NEW FEATURES:
* Add option `--enable-admin-address` for 8.0.14+
* When admin address is enabled, `./use_admin` is created for each sandbox
* multiple sandboxes have `./ma`, `./sa1` `./sa2`, `./na1`, `./na2` and `use_all_admin`

## 1.24.0	22-Mar-2019

### NEW FEATURES:
* Add command `cookbook` with subcommands list, show, create
* Replace cookbook static sample scripts with dynamically created ones

## 1.23.0	14-Mar-2019

### NEW FEATURES:
* Add support for MySQL Cluster (topology=ndb)
* Add option `--ndb-nodes` to replication

## 1.22.0	07-Mar-2019

### ADJUSTMENTS:
Change default authentication plugin for MariaDB 10.4.3 (Issue #67)

## 1.21.0	05-Mar-2019

### NEW FEATURES:
* Added support for Percona Xtradb Cluster (`--topology=pxc`) [Linux only]
* Added check for Unix tools before deploying.

## 1.20.0  24-Feb-2019 (not released)

### NEW FEATURES:
* Added command `delete-binaries`
* Added option `--overwrite` to `unpack` command
* Added flavors to `sandboxes`
* Added options `--flavor` and `--full-info` to `sandboxes`
* Added options `--flavor-in-prompt` to `deploy`
* Added option `--socket-in-datadir` to `deploy`
* Added option `--prompt` to `deploy single`

## 1.19.0	17-Feb-2019

### ADJUSTMENTS:
* Changed `remote get` docs to reflect changed names

### BUGS FIXED:
* Fixed Issue #48 error with multiple plugins
* Fixed Issue #62 TiDB fails on MacOS

### NEW FEATURES:
* Added script `after_start` to sandboxes (does nothing by default,
	  but it is used by TiDB to clean-up unwanted scripts)

## 1.18.0	09-Feb-2019

### NEW FEATURES:
* Added support for TiDB
* Added option `--client-from=X` (Issue #49)
* Added option `--flavor`
* Added flavor recording during unpack (Issue #52)
* Added command `dbdeployer admin capabilities [flavor [version]]`
* Added flavor detection based on files in expanded tarball (Issue #53)

	Code improvements:
* Version evaluation replaced by *capabilities*, i.e. flavor + version (Issue #50)

### BUGS FIXED:
* Fix Issue #51 unpack command fails when tarball name doesn't include a version
* Fix unpack panic when tarball does not include top directory
* Fix count of total tests in `./test/all_tests`.sh

### TESTING:
* Added tests for TiDB, flavor detection, capabilities evaluation

## 1.17.1	26-Jan-2019
* Fix Issue#46 - error creating catalog
* Some test improvements

## 1.17.0	11-Jan-2019

### NEW FEATURES:
* Added options `--read-only-slaves` and `--super-read-only`-slaves
	  to `deploy replication` command. It only works for slaves of
	  `master-slave` and `fan-in` topologies.

### BUGS FIXED:
* Fixed bug in multi-master topologies, where replication
	  ports were not calculated correctly

### Code improvements:
* Added check for IP address in replication creation

### TESTING:
* Added test for read-only replication options
* Added common failure tests for sandbox creation

## 1.16.0	05-Jan-2019

### NEW FEATURES:
* Add support for remote tarballs.
* New commands: `remote list` and `remote download`

## 1.15.1	09-Dec-2018

### Code improvements:

* Removed all unconditional output in reusable code (common, sandbox)
* Changed many public functions to private when unused outside package. 
* Added tests for most of functions in common  
	Minor bug fixes

## 1.15.0	02-Dec-2018

### Code improvements:
* Changed all code that can Exit instead of returning an error in 
	  packages common, sandbox, defaults, unpack.
* Packages common and defaults keep the functions that can exit
	  if they are only used with the CLI.
* Changed all functions returning errors to have the error as the last
	  returning item.
* Moved constants and many global variables from 'defaults' to new
	  'globals' package. This reduce the risk of circular import between
	  dbdeployer packages.

## 1.14.0	11-Nov-2018
### Code readability improvements:
* Added function `IsEnvSet`
* Added variables for features minimum versions
* Added constants for sandbox script names
* Added constants for most used error messages
* Added comparison functions for testing in a separate package
* Replaced manual path composition with path.Join

### NEW FEATURES:
* Added support for MySQL 4.1
* Added version info to sandbox scripts

## 1.13.0	27-Oct-2018

### ADJUSTMENTS
* Added ability of unpacking "tar.xz" files (tarballs for Linux are 
	  compressed with xz instead of gzip as of MySQL 8.0.12)

### BUGS FIXED
* Fixed minor issue in unpack-shell. The unpacker was trying to
	  move the shell extracted directory to the server directory.

## 1.12.4	14-Oct-2018 (not released)
* Code cleanup: fixed many code style violations
* Added unit test for abbreviations module.

## 1.12.3	07-Oct-2018
* Merged in PR #39 (add port to prompt)
* Added tests for common/checks and common/tprintf
* Refactored some code to improve testability

## 1.12.2	30-Sep-2018 (not released)
* Replaced stack implementation
* Added tests for stack and concurrency

## 1.12.1	23-Sep-2018

### NEW FEATURES:
* Added cookbook scripts

### BUGS FIXED:
* Fixed Issue #38 "--force does not check for locked sb"
* Added missing copyright on some files.
* Added check for missing copyright to `sanity_check.sh`

## 1.12.0	22-Sep-2018

### NEW FEATURES:
* Added sandbox operations logging (on demand)
* Added option `--log-sb-operations` to enable logging
* Added option `--log-directory` to change the default directory (`$SANDBOX_HOME`)
* Added log-sb-operations and log-directory fields to default values.

## 1.11.0	09-Sep-2018

### NEW FEATURES:
* Added option `--repl-crash-safe` (Issue #36) to get crash safe params without GTID.

### BUGS FIXED:
* Fixed Issue #35 (--gtid should include relay-log-recovery)
* Fixed Issue #37 (slave initialization with GTID should use
	  `MASTER_AUTO_POSITION`) and added test for GTID behavior.
* Some code refactoring: simplified exit procedure

## 1.10.2	08-Sep-2018 (not released)
* Code cleanup and formatting
* Moved build script to ./scripts 
* Added option to build compressed executables (but defaults is still
	  uncompressed)
* Added ./scripts/sanity_check.sh to verify formatting and code complaint.

## 1.10.1	01-Sep-2018
* Fixed Issue#34 "dbdeployer fails when .mylogin.cnf is found"

## 1.10.0	27-Aug-2018
* Fixed Issue#32 "Error log was not created in data directory"
* Added command 'dbdeployer admin upgrade sandbox1 sandbox2' (Issue#33)

## 1.9.0	12-Aug-2018
* Implemented Issue#31 "Add feature to extract and merge a mysql-shell
	  tarball into a regular one"

## 1.8.4	11-Aug-2018
* Fixed Issue #30 "--rpl-user and --db-user should not allow root"

## 1.8.3	05-Aug-2018
* Fixed Issue #26 "Port management glitch"

## 1.8.2	05-Aug-2018
* Added ./vendor folder (simplifies dependencies)

## 1.8.1	03-Aug-2018
* Fixed Issue #27 "undetected deps when building with MKDOCS"
	  No binary releases for this issue, as only build.sh is affected.

## 1.8.1	12-Jul-2018
* Improved naming of error log for each sandbox

## 1.8.0	08-Jul-2018

### NEW FEATURES
* Implemented Issue 21 "Add support for directly using path to binaries"


### BUGS FIXED
* unpack would not act on old tarball where files were not 
	  explicitly marked as regular.
* Fixed Issue 22 "dbdeployer should check whether the binaries are for the
	current OS"

### TESTING
* Added test for Issue 21

## 1.7.0	01-Jul-2018

### NEW FEATURES
* Added option for custom history file for each sandbox
* Added option for unified history file in replication sandboxes.

### BUGS FIXED
* Fixed bug in functional-test.sh, where some of the subtests were not
	  executed.

### TESTING
* Improved error checking in all test scripts

## 1.6.0	19-Jun-2018

### NEW FEATURES
	  Now it is possible to invoke dbdeployer with a short version number,
	  such as 5.7 or 8.0. In this case, dbdeployer will look for the latest
	  release of that MySQL version and use it.

### BUGS FIXED
* Command line was not saved to dbdeployer catalog

### TESTING
* Added test for short versions
* Added test for command line in catalog

## 1.5.3	10-Jun-2018
* Fixed Issue #16 "Rename during unpack command fails" by making
	  sure the path for sandbox-home and sandbox-binary are absolute ones.

## 1.5.2	09-Jun-2018

### BUGS FIXED
* Added a stack of cleanup operations for group sandboxes when a depending 
	  sandbox installation fails
* Fixed help message of "unpack" command.

### ADJUSTMENTS
* When using `mysqld-debug`, plugins are loaded from
	  $BASEDIR/lib/plugin/debug (https://bugs.mysql.com/bug.php?id=89688)

### TESTING
* Added test for data dictionary tables exposure

## 1.5.1	05-Jun-2018
* Improved documentation.
* Minor code refactoring

## 1.5.0	12-May-2018

### NEW FEATURES
* Added option `--binary-version`, which allows the basedir to be other than
	  {prefix}x.x.xx
* Added command line record to sbdescription.json, to the catalog,
	  and to the defaults listing.

### BUGS FIXED
* Fixed Issue #10 (again). The directory for symlinks was not created
	  timely, resulting in errors with some tarballs.
	VARIOUS
* Minor code refactoring
* Changes in templates for single sandbox scripts. Now almost all scripts
	  source a file containing common code (sb_include). The behavior
	  of the scripts is unchanged.

### TESTING
* Added test for `--binary-version`

## 1.4.2	06-May-2018
* Code reformatting and minor refactoring 
* Fixed syntax error in code for tree.go
* Added coding sample minimal-sandbox2.go

## 1.4.1	05-May-2018
* Merged pull request #11 from percona-csalguero/include_version_in_dir
* Fixed Issue #12 "deploying a sandbox with invalid version does not fail"
* Fixed minor bugs
* Removed unnecessary parameter in CreateSingleSandbox
* Added instructions to call CreateSingleSandbox from other apps
	  See ./docs/coding
* Minor code refactoring for Exit calls
* Added mock sandbox creation for unit tests

## 1.4.0	28-Apr-2018

### NEW FEATURES:
* Added option `--enable-mysqlx` (MySQL 5.7.12+)
* Added options `--enable-general-log` and `--init-general-log`
* Added list of "reserverd-ports" to defaults
* Increased documentation inside command "usage"
* Added dbdeployer version and timestamp to sandbox descriprtion files.
* Added "mysqlsh" script to sandboxes 5.7.12+ with Xplugin enabled
* Added `show_log` script to all sandboxes
* Improved interface of `show_binlog` and `show_relaylog`

### TESTING
* Added tests for reserved-ports
* Added test for mysqlsh and `show_*` creation
	VARIOUS
* Updated documentation

## 1.3.0	21-Apr-2018

### ADJUSTMENTS:
* Added support for mysqlx plugin being enabled by default (MySQL 8.0.11+)
* Added flag "--disable-mysqlx" to disable mysqlx plugin (8.0.11+)

### NEW FEATURES:
* Added scripts `use_all_masters` and `use_all_slaves` to all replication
	  sandboxes.
* Added option `--verbosity={0,1,2}` to *unpack* command.

### BUGS FIXED:
* Fixed Issue#10 "dbdeployer unpack does not handle symlinks"
* Fixed minor bug in documentation test builder.

### TESTING
* Added tests for number of ports, log errors, `use_all_masters`,
	  `use_all_slaves`, running processes.
* Added options to stop tests after a given set of operations.
* Removed restriction on running 5.6 tests in docker for Mac.

## 1.2.0	14-Apr-2018
* Added option `--skip-start`
* Added report-port and report-host automatically to my.sandbox.cnf
* Added options `--skip-report-host` and `--skip-report-port`
* Added documentation dbdeployer compiling.
* Added documentation for `--skip-start`
* Enhanced build.sh to handle dependencies.
* Added tests for `--skip-start` and report-host/report-port behavior.

## 1.1.1	02-Apr-2018
* Added more documentation
* Added bash-completion script
* Moved hidden command "tree" to conditional compiling.
	  Now there is a separated build for docs-enabled dbdeployer
* Added ability of producing more documentation using command "tree"

## 1.1.0	30-Mar-2018
* Added ability of handling environment variables
	  in configuration file. $HOME and $PWD are expanded
	  to actual values.
* Added hidden command "tree" that can generate the
	  full dbdeployer API. Using this feature, from now on
	  we can compare API changes automatically.
* Fixed visualization of sandboxes from catalog
* Fixed minor code issues.
* Added tests for environment variable replacement

## 1.0.1	28-Mar-2018
* Fixed Issue #5 "Single deployment doesn't show the location of the
	  sandbox"
* Added API definition (`./docs/API-1.0.md`)
* Added test for Issue #5
* Fixed typos and improved docs.

## 1.0.0	26-Mar-2018
* General Availability.
* Fixed bug with single deployment and --force. On the second deployment,
	  the port was changed.
* More tests added. The test suite now runs a total of 3,013 tests (MacOS)
	  and 3,143 (Linux). A total of 6,156 tests that ran at least twice (once 
	  with concurrency and once without)

## 0.3.9	25-Mar-2018
* Added version detection to `unpack` command. Now `--unpack-version`
	  becomes mandatory only if a version is not detected from the tarball
	  name.
* Added `--header` flag to `sandboxes` command.
* More tests and improved tests.

## 0.3.8	24-Mar-2018
* Fixed deployment bug in fan-in replication
* Added tests for fan-in replication, sandbox completeness, start,
	  restart, and `add_options`.

## 0.3.7	24-Mar-2018
* Added `--semi-sync` option to replication
* Added more tests

## 0.3.6	21-Mar-2018
* Minor change to templates
* Added test for export/import templates
* Added more tests for pre/post grants SQL

## 0.3.5	21-Mar-2018
* Added test for on-the-fly template replacement
* Trivial changes to "sandboxes" output

## 0.3.4	20-Mar-2018
* Changed test for group replication (now uses the
	  same defined for multi-source replication)
* Improved usability of tests.
* Made tests easier to extend.
* Added test for pre/post grants SQL.

## 0.3.3	16-Mar-2018
* Added (mock) tests for unpack command
* Improved test reporting
* Added list of environment variables

## 0.3.2	15-Mar-2018
* Minor bug fixes
* Added more tests

## 0.3.1	12-Mar-2018
* Added topologies "fan-in" and "all-masters"
* Feature complete: This is release candidate for 1.0
* Fixed bug on UUID generation.

## 0.3.0	11-Mar-2018
* Implemented parallel deployment of multiple sandboxes
* Flag --concurrent is available for *deploy* and *delete*
* Improved tests

## 0.2.5	10-Mar-2018
* Added --catalog to "sandboxes" command
* Improved tests

## 0.2.4	08-Mar-2018
* INCOMPATIBLE CHANGES:
    * MySQL 8.0.x now starts with `caching_sha2_password` by default.
    * flag "`--keep-auth-plugin`" was removed. Instead, we now have
	    "`--native-auth-plugin`", false by default, which will use the old
		plugin if enabled.
    * The sandbox catalog is now enabled by default. It can be disabled
	    using either the environment variable `SKIP_DBDEPLOYER_CATALOG`
		or using the configuration file.
* Added workaround for bug#89959: replication with 8.0 and
	  `caching_sha2_password` fails


## 0.2.3	07-Mar-2018 (not released)
* Improved mock test speed by parametrizing sleep intervals:
    * 200 mock sandboxes tested in 73 seconds (previously, 15 minutes).
    * 2144 mock sandboxes tested in 23 minutes (previously, 145 minutes)

## 0.2.2	07-Mar-2018
* Now dbdeployer finds unused ports automatically, to avoid conflicts.
* Added ability of running faster tests with mock MySQL packages.

## 0.2.1	04-Mar-2018
* Added `--defaults` flag
* Removed hardcoded names for multiple sandbox directories and shortcuts.
* Added directory names and shortcuts for multiple sandboxes to configuration data
* Added ability of exporting/importing a single template.
* Fixed visualization error with template export
* Added interactivity to main test script.

## 0.2.0	27-Feb-2018
* INCOMPATIBLE CHANGES:
    * "single", "multiple", and "replication" are now subcommands of "deploy".
    * Previous "admin" commands are now under "defaults"
    * "templates" is now a subcommand of "defaults"
    * New "admin" command only supports "lock" and "unlock"

* EXPERIMENTAL FEATURE:
		There is a sandbox catalog being created and updated in
		`$HOME/.dbdeployer/sandboxes.json`.
		The deployment and deletion commands handle the catalog
		transparently. Disabled by default. It can be enabled by
		setting the environment variable `DBDEPLOYER_CATALOG`


## 0.1.25	26-Feb-2018
* Added commands "admin lock" and "admin unlock" to prevent/allow deletion
	of a sandbox.
* Added placeholder fields for multi-source clustering in defaults

## 0.1.24	20-Feb-2018
* Fixed bug with "sandboxes" command. It would not check if the
	  `sandbox_home` directory existed.
* Fixed bug in "sandboxes" command. It would not report sandboxes
	  created by other applications (MySQL-Sandbox)
* Added check for template version during export/import
* Added tests for UUID generation
* Improved docker test

## 0.1.23	19-Feb-2018
* Added "test-replication" to "global" command
* Added several aliases to "unpack"
* Changed template `init_db`, to allow for easier customization
* Added test for docker. The full test suite can run in a container.
* Simplified test.sh by using "dbdeployer global" rather than hand made
	  loops.

## 0.1.22	18-Feb-2018
* All values used for sandbox deployment are now modifiable.
* Added command "admin" to deal with default values:
	  show, store, remove, load, update, export
* Refactored global variables to become modifiable through the "admin"
	  command
* Added commands for template export and import.

## 0.1.21	16-Feb-2018
* Added flag `--expose-dd-tables` to show data dictionary hidden tables
* Added flag `--custom-mysqld` to use different server executable

## 0.1.20	14-Feb-2018
* Added flags for pre and post grants SQL execution.
* `--pre-grants-sql-file`
* `--pre-grants-sql`
* `--post-grants-sql-file`
* `--post-grants-sql`
* Fixed bug (in cobra+pflag package) that splits multiple commands by comma.

## 0.1.19	14-Feb-2018
* MySQL 8.0+ sandboxes now use roles instead of direct privilege
	assignments.
* Added global flag --force to overwrite an existing deployment
* Added global flag `--my-cnf-file` to use a customized my.cnf
* Added flag `--master-ip` to replication deployments
* Fixed bug in abbreviations: flags were not considered correctly.

## 0.1.18	12-Feb-2018
* The "delete" command now supports "ALL" as argument. It will delete all installed sandboxes.
* Added flag "--skip-confirm" for the "delete" command, to delete without confirmation.
* Fixed mistake during initialization: the version search was happening before the check
	  for the sandbox home directory.
* Added the "global" command to propagate a command to all sandboxes

## 0.1.17	11-Feb-2018
* Added automated README generation
* minor code changes

## 0.1.16	10-Feb-2018
* Added automatic generation of human-readable server-UUID
* Added flag `--keep-server-uuid` to prevent the above change

## 0.1.15	08-Feb-2018
* Changed default port and sandbox directory for single-primary group
	  replication.
* Added custom abbreviations feature.

## 0.1.14	07-Feb-2018
* Added script `test_sb` to every single sandbox
* Added script `test_sb_all` to all multiple/group/replication sandbox
* Added script `test_replication` to replication sandboxes
* Added test/test.sh, which runs a comprehensive test of most dbdeployer features

## 0.1.13	06-Feb-2018
* Added command "templates export"
* Added flag `--single-primary` for group replication
* Added flags `--sandbox-directory`, --port, and base-port
	  to allow deploying several sandboxes of the same version.
* Added a check for clash on installed ports
* INCOMPATIBLE change: Changed format of sbdescription.json:
	  now can list several ports per sandbox.

## 0.1.12	04-Feb-2018
* Added a check for version before applying gtid.
* Added commands templates list/show/describe
* Added `--use-template=template_name:file_name` flag

## 0.1.11	31-Jan-2018
* Improved check for tarball as an argument to single, replication,
	multiple.
* Improved help for single, multiple, and replication
* Added customized prompt for configuration file

## 0.1.10	30-Jan-2018
* Changed initialization method to use tarball libraries
* Fixed glitch in "unpack" when original tarball has clashing name

## 0.1.09	30-Jan-2018
* Updated README.md
* Changed formatting for "usage" command
* Run detection of invalid group replication earlier.
* Added version to sandbox description file

## 0.1.08	29-Jan-2018
* Added sandbox description file
* 'sandboxes' command uses above file for sandbox listing
* Added 'delete' command

## 0.1.07	29-Jan-2018
* improved documentation
* Added "usage" command
* Added description to "sandboxes" output
* Added check for version format
* Changed message for missing argument
* Added check for sandbox-home existence

## 0.1.06	28-Jan-2018
* Added group replication topology.

## 0.1.05	27-Jan-2018
* Added option --master to 'single' command
* Added new commands to each sandbox: `add_option`, `show_binlog`,
	`show_relaylog`, my.

## 0.1.04	26-Jan-2018
* Added short names for some flags.
* Improved commands usage text

## 0.1.03	26-Jan-2018
* Modified `--my-cnf-options` and --init-options to be accepted multiple
	times

## 0.1.02	25-Jan-2018
* Fixed bug in unpack when basedir was not created.

## 0.1.01	25-Jan-2018
* Fixed inclusion of options in my.sandbox.cnf (`--my-cnf-options`)
* Added command 'multiple'
* Enhanced documentation

## 0.1.00	24-Jan-2018
* Initial commit with basic features migrated from MySQL-Sandbox<|MERGE_RESOLUTION|>--- conflicted
+++ resolved
@@ -1,10 +1,3 @@
-<<<<<<< HEAD
-## 1.58.3	06-Feb-2021
-
-### BUGS FIXED
-
-* Fix --use-template to not require `_template` suffix (Issue #125)
-=======
 ## 1.59.0	27-Feb-2021
 
 ### Code improvements
@@ -16,7 +9,6 @@
 ### BUGS FIXED
 
 * Fix deletion of specified sandbox when there is only one. Sandbox name was not checked
->>>>>>> 35399d26
 
 ## 1.58.2	16-Dec-2020
 
