--- conflicted
+++ resolved
@@ -17,12 +17,6 @@
 
 package common
 
-<<<<<<< HEAD
-// This file was generated during build. Do not edit.
-// Build time: 2021-02-06 15:35
-
-var VersionDef string = "1.58.3" // 2021-02-06
-=======
 import (
 	_ "embed"
 	"strings"
@@ -30,7 +24,6 @@
 
 //go:embed VERSION
 var VersionDef string
->>>>>>> 35399d26
 
 // Compatible version is the version used to mark compatible archives (templates, configuration).
 // It is usually major.minor.0, except when we are at version 0.x, when
